from gym.envs.robotics import rotations
from gym.envs.robotics.utils import ctrl_set_action, mocap_set_action
from gym.spaces import Box
import numpy as np

from garage.core import Serializable
from garage.envs import Step
from garage.envs.mujoco import MujocoEnv
from garage.misc.overrides import overrides


class PickAndPlaceEnv(MujocoEnv, Serializable):

    FILE = 'pick_and_place.xml'

    def __init__(self,
                 initial_goal=None,
                 initial_qpos=None,
                 distance_threshold=0.05,
                 target_range=0.15,
                 sparse_reward=False,
                 control_method='position_control',
                 *args,
                 **kwargs):
        Serializable.__init__(self, *args, **kwargs)
<<<<<<< HEAD
        if initial_goal is None:
            self._initial_goal = np.array([0.8, 0.0, 0.])
        else:
            self._initial_goal = initial_goal
=======
        if initial_goal is not None:
            self._initial_goal = initial_goal
        else:
            self._initial_goal = np.array([0.7, 0.18, 0.0])
>>>>>>> 3d732b63
        if initial_qpos is not None:
            self._initial_qpos = initial_qpos
        else:
            self._initial_qpos = {
                'right_j0': -0.140923828125,
                'right_j1': -1.2789248046875,
                'right_j2': -3.043166015625,
                'right_j3': -2.139623046875,
                'right_j4': -0.047607421875,
                'right_j5': -0.7052822265625,
                'right_j6': -1.4102060546875,
            }
        self._distance_threshold = distance_threshold
        self._target_range = target_range
        self._sparse_reward = sparse_reward
        self._control_method = control_method
        self._goal = self._initial_goal
        self._grasped = False
        super(PickAndPlaceEnv, self).__init__(*args, **kwargs)
        self.env_setup(self._initial_qpos)

    @overrides
    def step(self, action: np.ndarray):
        action = np.clip(action, self.action_space.low, self.action_space.high)
        if self._control_method == 'torque_control':
            self.forward_dynamics(action)
        elif self._control_method == 'position_control':
<<<<<<< HEAD
            assert action.shape == (4, )
            action = action.copy()
            pos_ctrl, gripper_ctrl = action[:3], action[3]
            pos_ctrl *= 0.1  # limit the action
            rot_ctrl = np.array([0., 1., 1., 0.])
            gripper_ctrl = -50 if gripper_ctrl < 0 else 50
            gripper_ctrl = np.array([gripper_ctrl, -gripper_ctrl])
            action = np.concatenate([pos_ctrl, rot_ctrl, gripper_ctrl])
            ctrl_set_action(self.sim, action)  # For gripper
            mocap_set_action(self.sim,
                             action)  # For pos control of the end effector
=======
            assert action.shape == (4,)
            action = action.copy()
            pos_ctrl, gripper_ctrl = action[:3], action[3]
            pos_ctrl *= 0.5  # limit the action
            rot_ctrl = np.array([0., 1., 1., 0.])
            gripper_ctrl = -50 if  gripper_ctrl < 0 else 10
            gripper_ctrl = np.array([gripper_ctrl, -gripper_ctrl])
            action = np.concatenate([pos_ctrl, rot_ctrl, gripper_ctrl])
            ctrl_set_action(self.sim, action)  # For gripper
            mocap_set_action(self.sim, action)  # For pos control of the end effector
>>>>>>> 3d732b63
            self.sim.step()

        obs = self.get_current_obs()
        next_obs = obs['observation']
        achieved_goal = obs['achieved_goal']
        goal = obs['desired_goal']
        gripper_pos = obs['gripper_pos']
        reward = self._compute_reward(achieved_goal, goal, gripper_pos)
<<<<<<< HEAD
        collided = self._is_collided()
        if collided:
            reward -= 200
=======
>>>>>>> 3d732b63
        done = (self._goal_distance(achieved_goal, goal) <
                self._distance_threshold) or collided

        return Step(next_obs, reward, done)

    def _compute_reward(self, achieved_goal, goal, gripper_pos):
        # Compute distance between goal and the achieved goal.
        grasped = self._grasp()
        reward = 0
        if not grasped:
            # first phase: move towards the object
            d = self._goal_distance(gripper_pos, achieved_goal)
        else:
            d = self._goal_distance(achieved_goal, goal)
            if not self._grasped:
                reward += 400
<<<<<<< HEAD
            self._grasped = True
=======
                self._grasped = not self._grasped
>>>>>>> 3d732b63

        if self._sparse_reward:
            reward += -(d > self._distance_threshold).astype(np.float32)
        else:
            reward += -d
<<<<<<< HEAD
        if grasped and d < self._distance_threshold:
            reward += 4200
        return reward

    def _grasp(self):
        contacts = tuple()
        for coni in range(self.sim.data.ncon):
            con = self.sim.data.contact[coni]
            contacts += ((con.geom1, con.geom2), )

        finger_id_1 = self.sim.model.geom_name2id('finger_tip_1')
        finger_id_2 = self.sim.model.geom_name2id('finger_tip_2')
        object_id = self.sim.model.geom_name2id('object0')
        if ((finger_id_1, object_id) in contacts or
            (object_id, finger_id_1) in contacts) and (
                (finger_id_2, object_id) in contacts or
                (finger_id_2, object_id) in contacts):
=======

        if d < self._distance_threshold:
            reward += 4200
        # print(d)
        return reward

    def _grasp(self):
        """Determine if the object is grasped"""
        contacts = tuple()
        for coni in range(self.sim.data.ncon):
            # print('  Contact %d:' % (coni,))
            con = self.sim.data.contact[coni]
            # print('    geom1    = %d' % (con.geom1,))
            # print('    geom2    = %d' % (con.geom2,))
            contacts += ((con.geom1, con.geom2), )
        if ((38, 2) in contacts or (2, 38) in contacts) and ((33, 2) in contacts or (38, 2) in contacts):
>>>>>>> 3d732b63
            return True
        else:
            return False

    def sample_goal(self):
        """
        Sample goals
        :return: the new sampled goal
        """
        goal = self._initial_goal.copy()

        random_goal_delta = np.random.uniform(
            -self._target_range, self._target_range, size=2)
        goal[:2] += random_goal_delta
        self._goal = goal
        return goal

    @overrides
    @property
    def observation_space(self):
        """
        Returns a Space object
        """
        return Box(
<<<<<<< HEAD
            -np.inf,
            np.inf,
            shape=self.get_current_obs()['observation'].shape,
            dtype=np.float32)
=======
            -np.inf, np.inf, shape=self.get_current_obs()['observation'].shape, dtype=np.float32)
>>>>>>> 3d732b63

    @overrides
    def get_current_obs(self):
        grip_pos = self.sim.data.get_site_xpos('grip')
        dt = self.sim.nsubsteps * self.sim.model.opt.timestep
        grip_velp = self.sim.data.get_site_xvelp('grip') * dt

        qpos = self.sim.data.qpos
        qvel = self.sim.data.qvel

        object_pos = self.sim.data.get_geom_xpos('object0')
        object_rot = rotations.mat2euler(
            self.sim.data.get_geom_xmat('object0'))
        object_velp = self.sim.data.get_geom_xvelp('object0') * dt
        object_velr = self.sim.data.get_geom_xvelr('object0') * dt
        object_rel_pos = object_pos - grip_pos
        object_velp -= grip_velp

        achieved_goal = np.squeeze(object_pos.copy())
        if self._control_method == 'position_control':
            obs = np.concatenate([
                grip_pos,
                object_pos.ravel(),
                object_rel_pos.ravel(),
                object_rot.ravel(),
                object_velp.ravel(),
                object_velr.ravel(),
                grip_velp,
            ])
        elif self._control_method == 'torque_control':
            obs = np.concatenate([
                object_pos.ravel(),
                object_rel_pos.ravel(),
                object_rot.ravel(),
                object_velp.ravel(),
                object_velr.ravel(),
                qpos,
                qvel,
            ])
        else:
            raise NotImplementedError

        return {
            'observation': obs.copy(),
            'achieved_goal': achieved_goal.copy(),
            'desired_goal': self._goal,
            'gripper_pos': grip_pos,
        }

    @staticmethod
    def _goal_distance(goal_a, goal_b):
        assert goal_a.shape == goal_b.shape
        return np.linalg.norm(goal_a - goal_b, axis=-1)

    @property
    def action_space(self):
        if self._control_method == 'torque_control':
            return super(PickAndPlaceEnv, self).action_space()
        elif self._control_method == 'position_control':
<<<<<<< HEAD
            return Box(
                np.array([-0.1, -0.1, -0.1, -100]),
                np.array([0.1, 0.1, 0.1, 100]),
                dtype=np.float32)
        else:
            raise NotImplementedError

    def _reset_target_visualization(self):
        site_id = self.sim.model.site_name2id('target_pos')
        self.sim.model.site_pos[site_id] = self._initial_goal
        self.sim.forward()
=======
            return Box(np.array([-0.1, -0.1, -0.1, -100]),
                       np.array([0.1, 0.1, 0.1, 100]), dtype=np.float32)
>>>>>>> 3d732b63

    @overrides
    def reset(self, init_state=None):
        self._grasped = False
<<<<<<< HEAD
        self._reset_target_visualization()
        return super(PickAndPlaceEnv, self).reset(init_state)['observation']

    def log_diagnostics(self, paths):
        """TODO: Logging."""
        pass

    def _is_collided(self):
        """Detect collision"""
        d = self.sim.data
        table_id = self.sim.model.geom_name2id('table')

        for i in range(d.ncon):
            con = d.contact[i]
            if table_id == con.geom1 and con.geom2 != 40:
                return True
            if table_id == con.geom2 and con.geom1 != 40:
                return True
        return False
=======
        return super(PickAndPlaceEnv, self).reset(init_state)['observation']

    def log_diagnostics(self, paths):
        pass
>>>>>>> 3d732b63
<|MERGE_RESOLUTION|>--- conflicted
+++ resolved
@@ -23,17 +23,10 @@
                  *args,
                  **kwargs):
         Serializable.__init__(self, *args, **kwargs)
-<<<<<<< HEAD
-        if initial_goal is None:
-            self._initial_goal = np.array([0.8, 0.0, 0.])
-        else:
-            self._initial_goal = initial_goal
-=======
         if initial_goal is not None:
             self._initial_goal = initial_goal
         else:
             self._initial_goal = np.array([0.7, 0.18, 0.0])
->>>>>>> 3d732b63
         if initial_qpos is not None:
             self._initial_qpos = initial_qpos
         else:
@@ -61,19 +54,6 @@
         if self._control_method == 'torque_control':
             self.forward_dynamics(action)
         elif self._control_method == 'position_control':
-<<<<<<< HEAD
-            assert action.shape == (4, )
-            action = action.copy()
-            pos_ctrl, gripper_ctrl = action[:3], action[3]
-            pos_ctrl *= 0.1  # limit the action
-            rot_ctrl = np.array([0., 1., 1., 0.])
-            gripper_ctrl = -50 if gripper_ctrl < 0 else 50
-            gripper_ctrl = np.array([gripper_ctrl, -gripper_ctrl])
-            action = np.concatenate([pos_ctrl, rot_ctrl, gripper_ctrl])
-            ctrl_set_action(self.sim, action)  # For gripper
-            mocap_set_action(self.sim,
-                             action)  # For pos control of the end effector
-=======
             assert action.shape == (4,)
             action = action.copy()
             pos_ctrl, gripper_ctrl = action[:3], action[3]
@@ -84,7 +64,6 @@
             action = np.concatenate([pos_ctrl, rot_ctrl, gripper_ctrl])
             ctrl_set_action(self.sim, action)  # For gripper
             mocap_set_action(self.sim, action)  # For pos control of the end effector
->>>>>>> 3d732b63
             self.sim.step()
 
         obs = self.get_current_obs()
@@ -93,14 +72,8 @@
         goal = obs['desired_goal']
         gripper_pos = obs['gripper_pos']
         reward = self._compute_reward(achieved_goal, goal, gripper_pos)
-<<<<<<< HEAD
-        collided = self._is_collided()
-        if collided:
-            reward -= 200
-=======
->>>>>>> 3d732b63
         done = (self._goal_distance(achieved_goal, goal) <
-                self._distance_threshold) or collided
+                self._distance_threshold)
 
         return Step(next_obs, reward, done)
 
@@ -115,35 +88,12 @@
             d = self._goal_distance(achieved_goal, goal)
             if not self._grasped:
                 reward += 400
-<<<<<<< HEAD
-            self._grasped = True
-=======
                 self._grasped = not self._grasped
->>>>>>> 3d732b63
 
         if self._sparse_reward:
             reward += -(d > self._distance_threshold).astype(np.float32)
         else:
             reward += -d
-<<<<<<< HEAD
-        if grasped and d < self._distance_threshold:
-            reward += 4200
-        return reward
-
-    def _grasp(self):
-        contacts = tuple()
-        for coni in range(self.sim.data.ncon):
-            con = self.sim.data.contact[coni]
-            contacts += ((con.geom1, con.geom2), )
-
-        finger_id_1 = self.sim.model.geom_name2id('finger_tip_1')
-        finger_id_2 = self.sim.model.geom_name2id('finger_tip_2')
-        object_id = self.sim.model.geom_name2id('object0')
-        if ((finger_id_1, object_id) in contacts or
-            (object_id, finger_id_1) in contacts) and (
-                (finger_id_2, object_id) in contacts or
-                (finger_id_2, object_id) in contacts):
-=======
 
         if d < self._distance_threshold:
             reward += 4200
@@ -160,7 +110,6 @@
             # print('    geom2    = %d' % (con.geom2,))
             contacts += ((con.geom1, con.geom2), )
         if ((38, 2) in contacts or (2, 38) in contacts) and ((33, 2) in contacts or (38, 2) in contacts):
->>>>>>> 3d732b63
             return True
         else:
             return False
@@ -185,14 +134,7 @@
         Returns a Space object
         """
         return Box(
-<<<<<<< HEAD
-            -np.inf,
-            np.inf,
-            shape=self.get_current_obs()['observation'].shape,
-            dtype=np.float32)
-=======
             -np.inf, np.inf, shape=self.get_current_obs()['observation'].shape, dtype=np.float32)
->>>>>>> 3d732b63
 
     @overrides
     def get_current_obs(self):
@@ -203,37 +145,27 @@
         qpos = self.sim.data.qpos
         qvel = self.sim.data.qvel
 
-        object_pos = self.sim.data.get_geom_xpos('object0')
+        object_pos = self.sim.data.get_site_xpos('object0')
         object_rot = rotations.mat2euler(
-            self.sim.data.get_geom_xmat('object0'))
-        object_velp = self.sim.data.get_geom_xvelp('object0') * dt
-        object_velr = self.sim.data.get_geom_xvelr('object0') * dt
+            self.sim.data.get_site_xmat('object0'))
+        object_velp = self.sim.data.get_site_xvelp('object0') * dt
+        object_velr = self.sim.data.get_site_xvelr('object0') * dt
         object_rel_pos = object_pos - grip_pos
         object_velp -= grip_velp
 
         achieved_goal = np.squeeze(object_pos.copy())
-        if self._control_method == 'position_control':
-            obs = np.concatenate([
-                grip_pos,
-                object_pos.ravel(),
-                object_rel_pos.ravel(),
-                object_rot.ravel(),
-                object_velp.ravel(),
-                object_velr.ravel(),
-                grip_velp,
-            ])
-        elif self._control_method == 'torque_control':
-            obs = np.concatenate([
-                object_pos.ravel(),
-                object_rel_pos.ravel(),
-                object_rot.ravel(),
-                object_velp.ravel(),
-                object_velr.ravel(),
-                qpos,
-                qvel,
-            ])
-        else:
-            raise NotImplementedError
+
+        obs = np.concatenate([
+            grip_pos,
+            object_pos.ravel(),
+            object_rel_pos.ravel(),
+            object_rot.ravel(),
+            object_velp.ravel(),
+            object_velr.ravel(),
+            grip_velp,
+            qpos,
+            qvel,
+        ])
 
         return {
             'observation': obs.copy(),
@@ -252,49 +184,13 @@
         if self._control_method == 'torque_control':
             return super(PickAndPlaceEnv, self).action_space()
         elif self._control_method == 'position_control':
-<<<<<<< HEAD
-            return Box(
-                np.array([-0.1, -0.1, -0.1, -100]),
-                np.array([0.1, 0.1, 0.1, 100]),
-                dtype=np.float32)
-        else:
-            raise NotImplementedError
-
-    def _reset_target_visualization(self):
-        site_id = self.sim.model.site_name2id('target_pos')
-        self.sim.model.site_pos[site_id] = self._initial_goal
-        self.sim.forward()
-=======
             return Box(np.array([-0.1, -0.1, -0.1, -100]),
                        np.array([0.1, 0.1, 0.1, 100]), dtype=np.float32)
->>>>>>> 3d732b63
 
     @overrides
     def reset(self, init_state=None):
         self._grasped = False
-<<<<<<< HEAD
-        self._reset_target_visualization()
         return super(PickAndPlaceEnv, self).reset(init_state)['observation']
 
     def log_diagnostics(self, paths):
-        """TODO: Logging."""
-        pass
-
-    def _is_collided(self):
-        """Detect collision"""
-        d = self.sim.data
-        table_id = self.sim.model.geom_name2id('table')
-
-        for i in range(d.ncon):
-            con = d.contact[i]
-            if table_id == con.geom1 and con.geom2 != 40:
-                return True
-            if table_id == con.geom2 and con.geom1 != 40:
-                return True
-        return False
-=======
-        return super(PickAndPlaceEnv, self).reset(init_state)['observation']
-
-    def log_diagnostics(self, paths):
-        pass
->>>>>>> 3d732b63
+        pass